{-# LANGUAGE OverloadedStrings #-}
module Network.Haskoin.Crypto.ExtendedKeys.Units (tests) where

import Test.HUnit (Assertion, assertBool, assertEqual)
import Test.Framework (Test, testGroup)
import Test.Framework.Providers.HUnit (testCase)

import Data.Aeson (decode, encode)
import Data.Maybe (isJust, isNothing, fromJust)
import Data.String (fromString)
import Data.ByteString (ByteString)
import qualified Data.ByteString.Lazy.Char8 as B8

import Network.Haskoin.Crypto
import Network.Haskoin.Util

tests :: [Test]
tests =
    [ testGroup "BIP32 derivation vector 1"
        [ testCase "Chain m" $ runXKeyVec (xKeyVec1 !! 0)
        , testCase "Chain m/0'" $ runXKeyVec (xKeyVec1 !! 1)
        , testCase "Chain m/0'/1" $ runXKeyVec (xKeyVec1 !! 2)
        , testCase "Chain m/0'/1/2'" $ runXKeyVec (xKeyVec1 !! 3)
        , testCase "Chain m/0'/1/2'/2" $ runXKeyVec (xKeyVec1 !! 4)
        , testCase "Chain m/0'/1/2'/2/1000000000" $
            runXKeyVec (xKeyVec1 !! 5)
        ]
    , testGroup "BIP32 subkey derivation vector 2"
        [ testCase "Chain m" $ runXKeyVec (xKeyVec2 !! 0)
        , testCase "Chain m/0" $ runXKeyVec (xKeyVec2 !! 1)
        , testCase "Chain m/0/2147483647'" $
            runXKeyVec (xKeyVec2 !! 2)
        , testCase "Chain m/0/2147483647'/1" $
            runXKeyVec (xKeyVec2 !! 3)
        , testCase "Chain m/0/2147483647'/1/2147483646'" $
            runXKeyVec (xKeyVec2 !! 4)
        , testCase "Chain m/0/2147483647'/1/2147483646'/2" $
            runXKeyVec (xKeyVec2 !! 5)
        ]
    , testGroup "BIP32 subkey derivation using string path"
        [ testGroup "Either Derivations" testDerivePathE
        , testGroup "Public Derivations" testDerivePubPath
        , testGroup "Private Derivations" testDerivePrvPath
        , testGroup "Path Parsing" testParsePath
        , testGroup "FromJSON" testFromJsonPath
        , testGroup "ToJSON" testToJsonPath
        ]
    ]

testFromJsonPath :: [Test]
testFromJsonPath = do
    path <- jsonPathVectors
    return $ testCase ("Path " ++ path) $
        assertEqual path (Just [fromString path :: DerivPath])
            (decode $ B8.pack $ "[\"" ++ path ++ "\"]")

testToJsonPath :: [Test]
testToJsonPath = do
    path <- jsonPathVectors
    return $ testCase ("Path " ++ path) $
        assertEqual path (B8.pack $ "[\"" ++ path ++ "\"]")
            (encode [fromString path :: DerivPath])

jsonPathVectors :: [String]
jsonPathVectors =
    [ "m"
    , "m/0"
    , "m/0'"
    , "M/0'"
    , "m/2147483647"
    , "M/2147483647"
    , "m/1/2/3/4/5/6/7/8"
    , "M/1/2/3/4/5/6/7/8"
    , "m/1'/2'/3/4"
    , "M/1'/2'/3/4"
    ]

testParsePath :: [Test]
testParsePath = do
    (path, t) <- parsePathVectors
    return $ testCase ("Path " ++ path) $
        assertBool path (t $ parsePath path)

parsePathVectors :: [(String, Maybe DerivPath -> Bool)]
parsePathVectors =
    [ ("m", isJust)
    , ("m/0'", isJust)
    , ("M/0'", isJust)
    , ("m/2147483648", isNothing)
    , ("m/2147483647", isJust)
    , ("M/2147483648", isNothing)
    , ("M/2147483647", isJust)
    , ("M/-1", isNothing)
    , ("M/-2147483648", isNothing)
    , ("m/1/2/3/4/5/6/7/8", isJust)
    , ("M/1/2/3/4/5/6/7/8", isJust)
    , ("m/1'/2'/3/4", isJust)
    , ("M/1'/2'/3/4", isJust)
    , ("m/1/2'/3/4'", isNothing)
    , ("M/1/2'/3/4'", isNothing)
    , ("meh", isNothing)
    , ("infinity", isNothing)
    , ("NaN", isNothing)
    ]

testDerivePathE :: [Test]
testDerivePathE = do
    (key, path, final) <- derivePathVectors
    return $ testCase ("Path " ++ path) $
        assertEqual path final $
            derivePathE (fromString path :: DerivPath) key

testDerivePubPath :: [Test]
testDerivePubPath = do
    (key, path, final) <- derivePubPathVectors
    return $ testCase ("Path " ++ path) $
        assertEqual path final $
            derivePubPath (fromString path :: SoftPath) key

testDerivePrvPath :: [Test]
testDerivePrvPath = do
    (key, path, final) <- derivePrvPathVectors
    return $ testCase ("Path " ++ path) $
        assertEqual path final $
            derivePath (fromString path :: DerivPath) key

derivePubPathVectors :: [(XPubKey, String, XPubKey)]
derivePubPathVectors =
    [ ( xpub, "M", xpub )
    , ( xpub, "M/8", pubSubKey xpub 8 )
    , ( xpub, "M/8/30/1", foldl pubSubKey xpub [8,30,1] )
    ]
  where
    xprv = fromJust $ xPrvImport
        "xprv9s21ZrQH143K46iDVRSyFfGfMgQjzC4BV3ZUfNbG7PHQrJjE53ofAn5gYkp6KQ\
        \WzGmb8oageSRxBY8s4rjr9VXPVp2HQDbwPt4H31Gg4LpB"
    xpub = deriveXPubKey xprv

derivePrvPathVectors :: [(XPrvKey, String, XPrvKey)]
derivePrvPathVectors =
    [ ( xprv, "m", xprv )
    , ( xprv, "M", xprv )
    , ( xprv, "m/8'", hardSubKey xprv 8 )
    , ( xprv, "M/8'", hardSubKey xprv 8 )
    , ( xprv, "m/8'/30/1"
      , foldl prvSubKey (hardSubKey xprv 8) [30,1]
      )
    , ( xprv, "M/8'/30/1"
      , foldl prvSubKey (hardSubKey xprv 8) [30,1]
      )
    , ( xprv, "m/3/20"
      , foldl prvSubKey xprv [3,20]
      )
    , ( xprv, "M/3/20"
      , foldl prvSubKey xprv [3,20]
      )
    ]
  where
    xprv = fromJust $ xPrvImport
        "xprv9s21ZrQH143K46iDVRSyFfGfMgQjzC4BV3ZUfNbG7PHQrJjE53ofAn5gYkp6KQ\
        \WzGmb8oageSRxBY8s4rjr9VXPVp2HQDbwPt4H31Gg4LpB"

derivePathVectors :: [(XPrvKey, String, Either XPubKey XPrvKey)]
derivePathVectors =
    [ ( xprv, "m", Right xprv )
    , ( xprv, "M", Left xpub )
    , ( xprv, "m/8'", Right $ hardSubKey xprv 8 )
    , ( xprv, "M/8'", Left $ deriveXPubKey $ hardSubKey xprv 8 )
    , ( xprv, "m/8'/30/1"
      , Right $ foldl prvSubKey (hardSubKey xprv 8) [30,1]
      )
    , ( xprv, "M/8'/30/1"
      , Left $ deriveXPubKey $ foldl prvSubKey (hardSubKey xprv 8) [30,1]
      )
    , ( xprv, "m/3/20"
      , Right $ foldl prvSubKey xprv [3,20]
      )
    , ( xprv, "M/3/20"
      , Left $ deriveXPubKey $ foldl prvSubKey xprv [3,20]
      )
    ]
  where
    xprv = fromJust $ xPrvImport
        "xprv9s21ZrQH143K46iDVRSyFfGfMgQjzC4BV3ZUfNbG7PHQrJjE53ofAn5gYkp6KQ\
        \WzGmb8oageSRxBY8s4rjr9VXPVp2HQDbwPt4H31Gg4LpB"
    xpub = deriveXPubKey xprv

runXKeyVec :: ([ByteString], XPrvKey) -> Assertion
runXKeyVec (v, m) = do
    assertBool "xPrvID" $ (encodeHex $ encode' $ xPrvID m) == v !! 0
    assertBool "xPrvFP" $ (encodeHex $ encode' $ xPrvFP m) == v !! 1
    assertBool "xPrvAddr" $
        (addrToBase58 $ xPubAddr $ deriveXPubKey m) == v !! 2
    assertBool "prvKey" $
        (encodeHex $ encodePrvKey $ xPrvKey m) == v !! 3
    assertBool "xPrvWIF" $ xPrvWif m == v !! 4
    assertBool "pubKey" $
        (encodeHex $ encode' $ xPubKey $ deriveXPubKey m) == v !! 5
    assertBool "chain code" $
        (encodeHex $ encode' $ xPrvChain m) == v !! 6
    assertBool "Hex PubKey" $
        (encodeHex $ encode' $ deriveXPubKey m) == v !! 7
    assertBool "Hex PrvKey" $ (encodeHex $ encode' m) == v !! 8
    assertBool "Base58 PubKey" $ (xPubExport $ deriveXPubKey m) == v !! 9
    assertBool "Base58 PrvKey" $ xPrvExport m == v !! 10

-- BIP 0032 Test Vectors
-- https://en.bitcoin.it/wiki/BIP_0032_TestVectors
-- https://github.com/bitcoin/bips/blob/master/bip-0032.mediawiki

<<<<<<< HEAD

xKeyVec1 :: [([String], XPrvKey)]
xKeyVec1 = zip xKeyResVec1 xKeyTestVec1

xKeyTestVec1 :: [XPrvKey]
xKeyTestVec1 =  makeXKeyTestVec seed1 der1

xKeyVec2 :: [([String],XPrvKey)]
xKeyVec2 = zip xKeyResVec2 xKeyTestVec2

xKeyTestVec2 :: [XPrvKey]
xKeyTestVec2 = makeXKeyTestVec seed2 der2

makeXKeyTestVec :: String -> [ String ] -> [XPrvKey]
makeXKeyTestVec seed der = scanl f m der
    where f acc d = derivePath (fromString d :: DerivPath) acc
          m   = makeXPrvKey $ fromJust $ hexToBS seed

seed1 :: String
seed1 = "000102030405060708090a0b0c0d0e0f"

der1 :: [String]
der1 =  [ "m/0'"
        , "m/1"
        , "m/2'"
        , "m/2"
        , "m/1000000000"
        ]

xKeyResVec1 :: [[String]]
xKeyResVec1 =
=======
xKeyVec :: [([ByteString], XPrvKey)]
xKeyVec = zip xKeyResVec $ foldl f [m] der
    where f acc d = acc ++ [d $ last acc]
          m   = makeXPrvKey $ fromJust $ decodeHex m0
          der = [ flip hardSubKey 0
                , flip prvSubKey 1
                , flip hardSubKey 2
                , flip prvSubKey 2
                , flip prvSubKey 1000000000
                ]

xKeyVec2 :: [([ByteString], XPrvKey)]
xKeyVec2 = zip xKeyResVec2 $ foldl f [m] der
    where f acc d = acc ++ [d $ last acc]
          m   = makeXPrvKey $ fromJust $ decodeHex m1
          der = [ flip prvSubKey 0
                , flip hardSubKey 2147483647
                , flip prvSubKey 1
                , flip hardSubKey 2147483646
                , flip prvSubKey 2
                ]

m0 :: ByteString
m0 = "000102030405060708090a0b0c0d0e0f"

xKeyResVec :: [[ByteString]]
xKeyResVec =
>>>>>>> 14218916
    [
      -- m
      [ "3442193e1bb70916e914552172cd4e2dbc9df811"
      , "3442193e"
      , "15mKKb2eos1hWa6tisdPwwDC1a5J1y9nma"
      , "e8f32e723decf4051aefac8e2c93c9c5b214313817cdb01a1494b917c8436b35"
      , "L52XzL2cMkHxqxBXRyEpnPQZGUs3uKiL3R11XbAdHigRzDozKZeW"
      , "0339a36013301597daef41fbe593a02cc513d0b55527ec2df1050e2e8ff49c85c2"
      , "873dff81c02f525623fd1fe5167eac3a55a049de3d314bb42ee227ffed37d508"
      , "0488b21e000000000000000000873dff81c02f525623fd1fe5167eac3a55a049de3d314bb42ee227ffed37d5080339a36013301597daef41fbe593a02cc513d0b55527ec2df1050e2e8ff49c85c2"
      , "0488ade4000000000000000000873dff81c02f525623fd1fe5167eac3a55a049de3d314bb42ee227ffed37d50800e8f32e723decf4051aefac8e2c93c9c5b214313817cdb01a1494b917c8436b35"
      , "xpub661MyMwAqRbcFtXgS5sYJABqqG9YLmC4Q1Rdap9gSE8NqtwybGhePY2gZ29ESFjqJoCu1Rupje8YtGqsefD265TMg7usUDFdp6W1EGMcet8"
      , "xprv9s21ZrQH143K3QTDL4LXw2F7HEK3wJUD2nW2nRk4stbPy6cq3jPPqjiChkVvvNKmPGJxWUtg6LnF5kejMRNNU3TGtRBeJgk33yuGBxrMPHi"
      ]
      -- m/0'
    , [ "5c1bd648ed23aa5fd50ba52b2457c11e9e80a6a7"
      , "5c1bd648"
      , "19Q2WoS5hSS6T8GjhK8KZLMgmWaq4neXrh"
      , "edb2e14f9ee77d26dd93b4ecede8d16ed408ce149b6cd80b0715a2d911a0afea"
      , "L5BmPijJjrKbiUfG4zbiFKNqkvuJ8usooJmzuD7Z8dkRoTThYnAT"
      , "035a784662a4a20a65bf6aab9ae98a6c068a81c52e4b032c0fb5400c706cfccc56"
      , "47fdacbd0f1097043b78c63c20c34ef4ed9a111d980047ad16282c7ae6236141"
      , "0488b21e013442193e8000000047fdacbd0f1097043b78c63c20c34ef4ed9a111d980047ad16282c7ae6236141035a784662a4a20a65bf6aab9ae98a6c068a81c52e4b032c0fb5400c706cfccc56"
      , "0488ade4013442193e8000000047fdacbd0f1097043b78c63c20c34ef4ed9a111d980047ad16282c7ae623614100edb2e14f9ee77d26dd93b4ecede8d16ed408ce149b6cd80b0715a2d911a0afea"
      , "xpub68Gmy5EdvgibQVfPdqkBBCHxA5htiqg55crXYuXoQRKfDBFA1WEjWgP6LHhwBZeNK1VTsfTFUHCdrfp1bgwQ9xv5ski8PX9rL2dZXvgGDnw"
      , "xprv9uHRZZhk6KAJC1avXpDAp4MDc3sQKNxDiPvvkX8Br5ngLNv1TxvUxt4cV1rGL5hj6KCesnDYUhd7oWgT11eZG7XnxHrnYeSvkzY7d2bhkJ7"
      ]
      -- m/0'/1
    , [ "bef5a2f9a56a94aab12459f72ad9cf8cf19c7bbe"
      , "bef5a2f9"
      , "1JQheacLPdM5ySCkrZkV66G2ApAXe1mqLj"
      , "3c6cb8d0f6a264c91ea8b5030fadaa8e538b020f0a387421a12de9319dc93368"
      , "KyFAjQ5rgrKvhXvNMtFB5PCSKUYD1yyPEe3xr3T34TZSUHycXtMM"
      , "03501e454bf00751f24b1b489aa925215d66af2234e3891c3b21a52bedb3cd711c"
      , "2a7857631386ba23dacac34180dd1983734e444fdbf774041578e9b6adb37c19"
      , "0488b21e025c1bd648000000012a7857631386ba23dacac34180dd1983734e444fdbf774041578e9b6adb37c1903501e454bf00751f24b1b489aa925215d66af2234e3891c3b21a52bedb3cd711c"
      , "0488ade4025c1bd648000000012a7857631386ba23dacac34180dd1983734e444fdbf774041578e9b6adb37c19003c6cb8d0f6a264c91ea8b5030fadaa8e538b020f0a387421a12de9319dc93368"
      , "xpub6ASuArnXKPbfEwhqN6e3mwBcDTgzisQN1wXN9BJcM47sSikHjJf3UFHKkNAWbWMiGj7Wf5uMash7SyYq527Hqck2AxYysAA7xmALppuCkwQ"
      , "xprv9wTYmMFdV23N2TdNG573QoEsfRrWKQgWeibmLntzniatZvR9BmLnvSxqu53Kw1UmYPxLgboyZQaXwTCg8MSY3H2EU4pWcQDnRnrVA1xe8fs"
      ]
      -- m/0'/1/2'
    , [ "ee7ab90cde56a8c0e2bb086ac49748b8db9dce72"
      , "ee7ab90c"
      , "1NjxqbA9aZWnh17q1UW3rB4EPu79wDXj7x"
      , "cbce0d719ecf7431d88e6a89fa1483e02e35092af60c042b1df2ff59fa424dca"
      , "L43t3od1Gh7Lj55Bzjj1xDAgJDcL7YFo2nEcNaMGiyRZS1CidBVU"
      , "0357bfe1e341d01c69fe5654309956cbea516822fba8a601743a012a7896ee8dc2"
      , "04466b9cc8e161e966409ca52986c584f07e9dc81f735db683c3ff6ec7b1503f"
      , "0488b21e03bef5a2f98000000204466b9cc8e161e966409ca52986c584f07e9dc81f735db683c3ff6ec7b1503f0357bfe1e341d01c69fe5654309956cbea516822fba8a601743a012a7896ee8dc2"
      , "0488ade403bef5a2f98000000204466b9cc8e161e966409ca52986c584f07e9dc81f735db683c3ff6ec7b1503f00cbce0d719ecf7431d88e6a89fa1483e02e35092af60c042b1df2ff59fa424dca"
      , "xpub6D4BDPcP2GT577Vvch3R8wDkScZWzQzMMUm3PWbmWvVJrZwQY4VUNgqFJPMM3No2dFDFGTsxxpG5uJh7n7epu4trkrX7x7DogT5Uv6fcLW5"
      , "xprv9z4pot5VBttmtdRTWfWQmoH1taj2axGVzFqSb8C9xaxKymcFzXBDptWmT7FwuEzG3ryjH4ktypQSAewRiNMjANTtpgP4mLTj34bhnZX7UiM"
      ]
      -- m/0'/1/2'/2
    , [ "d880d7d893848509a62d8fb74e32148dac68412f"
      , "d880d7d8"
      , "1LjmJcdPnDHhNTUgrWyhLGnRDKxQjoxAgt"
      , "0f479245fb19a38a1954c5c7c0ebab2f9bdfd96a17563ef28a6a4b1a2a764ef4"
      , "KwjQsVuMjbCP2Zmr3VaFaStav7NvevwjvvkqrWd5Qmh1XVnCteBR"
      , "02e8445082a72f29b75ca48748a914df60622a609cacfce8ed0e35804560741d29"
      , "cfb71883f01676f587d023cc53a35bc7f88f724b1f8c2892ac1275ac822a3edd"
      , "0488b21e04ee7ab90c00000002cfb71883f01676f587d023cc53a35bc7f88f724b1f8c2892ac1275ac822a3edd02e8445082a72f29b75ca48748a914df60622a609cacfce8ed0e35804560741d29"
      , "0488ade404ee7ab90c00000002cfb71883f01676f587d023cc53a35bc7f88f724b1f8c2892ac1275ac822a3edd000f479245fb19a38a1954c5c7c0ebab2f9bdfd96a17563ef28a6a4b1a2a764ef4"
      , "xpub6FHa3pjLCk84BayeJxFW2SP4XRrFd1JYnxeLeU8EqN3vDfZmbqBqaGJAyiLjTAwm6ZLRQUMv1ZACTj37sR62cfN7fe5JnJ7dh8zL4fiyLHV"
      , "xprvA2JDeKCSNNZky6uBCviVfJSKyQ1mDYahRjijr5idH2WwLsEd4Hsb2Tyh8RfQMuPh7f7RtyzTtdrbdqqsunu5Mm3wDvUAKRHSC34sJ7in334"
      ]
      -- m/0'/1/2'/2/1000000000
    , [ "d69aa102255fed74378278c7812701ea641fdf32"
      , "d69aa102"
      , "1LZiqrop2HGR4qrH1ULZPyBpU6AUP49Uam"
      , "471b76e389e528d6de6d816857e012c5455051cad6660850e58372a6c3e6e7c8"
      , "Kybw8izYevo5xMh1TK7aUr7jHFCxXS1zv8p3oqFz3o2zFbhRXHYs"
      , "022a471424da5e657499d1ff51cb43c47481a03b1e77f951fe64cec9f5a48f7011"
      , "c783e67b921d2beb8f6b389cc646d7263b4145701dadd2161548a8b078e65e9e"
      , "0488b21e05d880d7d83b9aca00c783e67b921d2beb8f6b389cc646d7263b4145701dadd2161548a8b078e65e9e022a471424da5e657499d1ff51cb43c47481a03b1e77f951fe64cec9f5a48f7011"
      , "0488ade405d880d7d83b9aca00c783e67b921d2beb8f6b389cc646d7263b4145701dadd2161548a8b078e65e9e00471b76e389e528d6de6d816857e012c5455051cad6660850e58372a6c3e6e7c8"
      , "xpub6H1LXWLaKsWFhvm6RVpEL9P4KfRZSW7abD2ttkWP3SSQvnyA8FSVqNTEcYFgJS2UaFcxupHiYkro49S8yGasTvXEYBVPamhGW6cFJodrTHy"
      , "xprvA41z7zogVVwxVSgdKUHDy1SKmdb533PjDz7J6N6mV6uS3ze1ai8FHa8kmHScGpWmj4WggLyQjgPie1rFSruoUihUZREPSL39UNdE3BBDu76"
      ]
    ]

<<<<<<< HEAD
seed2 :: String
seed2 = "fffcf9f6f3f0edeae7e4e1dedbd8d5d2cfccc9c6c3c0bdbab7b4b1aeaba8a5a29f9c999693908d8a8784817e7b7875726f6c696663605d5a5754514e4b484542"

der2 :: [String]
der2 =  [ "m/0"
        , "m/2147483647'"
        , "m/1"
        , "m/2147483646'"
        , "m/2"
        ]
=======
m1 :: ByteString
m1 = "fffcf9f6f3f0edeae7e4e1dedbd8d5d2cfccc9c6c3c0bdbab7b4b1aeaba8a5a29f9c999693908d8a8784817e7b7875726f6c696663605d5a5754514e4b484542"
>>>>>>> 14218916

xKeyResVec2 :: [[ByteString]]
xKeyResVec2 =
    [
      -- m
      [ "bd16bee53961a47d6ad888e29545434a89bdfe95"
      , "bd16bee5"
      , "1JEoxevbLLG8cVqeoGKQiAwoWbNYSUyYjg"
      , "4b03d6fc340455b363f51020ad3ecca4f0850280cf436c70c727923f6db46c3e"
      , "KyjXhyHF9wTphBkfpxjL8hkDXDUSbE3tKANT94kXSyh6vn6nKaoy"
      , "03cbcaa9c98c877a26977d00825c956a238e8dddfbd322cce4f74b0b5bd6ace4a7"
      , "60499f801b896d83179a4374aeb7822aaeaceaa0db1f85ee3e904c4defbd9689"
      , "0488b21e00000000000000000060499f801b896d83179a4374aeb7822aaeaceaa0db1f85ee3e904c4defbd968903cbcaa9c98c877a26977d00825c956a238e8dddfbd322cce4f74b0b5bd6ace4a7"
      , "0488ade400000000000000000060499f801b896d83179a4374aeb7822aaeaceaa0db1f85ee3e904c4defbd9689004b03d6fc340455b363f51020ad3ecca4f0850280cf436c70c727923f6db46c3e"
      , "xpub661MyMwAqRbcFW31YEwpkMuc5THy2PSt5bDMsktWQcFF8syAmRUapSCGu8ED9W6oDMSgv6Zz8idoc4a6mr8BDzTJY47LJhkJ8UB7WEGuduB"
      , "xprv9s21ZrQH143K31xYSDQpPDxsXRTUcvj2iNHm5NUtrGiGG5e2DtALGdso3pGz6ssrdK4PFmM8NSpSBHNqPqm55Qn3LqFtT2emdEXVYsCzC2U"
      ]
      -- m/0
    , [ "5a61ff8eb7aaca3010db97ebda76121610b78096"
      , "5a61ff8e"
      , "19EuDJdgfRkwCmRzbzVBHZWQG9QNWhftbZ"
      , "abe74a98f6c7eabee0428f53798f0ab8aa1bd37873999041703c742f15ac7e1e"
      , "L2ysLrR6KMSAtx7uPqmYpoTeiRzydXBattRXjXz5GDFPrdfPzKbj"
      , "02fc9e5af0ac8d9b3cecfe2a888e2117ba3d089d8585886c9c826b6b22a98d12ea"
      , "f0909affaa7ee7abe5dd4e100598d4dc53cd709d5a5c2cac40e7412f232f7c9c"
      , "0488b21e01bd16bee500000000f0909affaa7ee7abe5dd4e100598d4dc53cd709d5a5c2cac40e7412f232f7c9c02fc9e5af0ac8d9b3cecfe2a888e2117ba3d089d8585886c9c826b6b22a98d12ea"
      , "0488ade401bd16bee500000000f0909affaa7ee7abe5dd4e100598d4dc53cd709d5a5c2cac40e7412f232f7c9c00abe74a98f6c7eabee0428f53798f0ab8aa1bd37873999041703c742f15ac7e1e"
      , "xpub69H7F5d8KSRgmmdJg2KhpAK8SR3DjMwAdkxj3ZuxV27CprR9LgpeyGmXUbC6wb7ERfvrnKZjXoUmmDznezpbZb7ap6r1D3tgFxHmwMkQTPH"
      , "xprv9vHkqa6EV4sPZHYqZznhT2NPtPCjKuDKGY38FBWLvgaDx45zo9WQRUT3dKYnjwih2yJD9mkrocEZXo1ex8G81dwSM1fwqWpWkeS3v86pgKt"
      ]
      -- m/0/2147483647'
    , [ "d8ab493736da02f11ed682f88339e720fb0379d1"
      , "d8ab4937"
      , "1Lke9bXGhn5VPrBuXgN12uGUphrttUErmk"
      , "877c779ad9687164e9c2f4f0f4ff0340814392330693ce95a58fe18fd52e6e93"
      , "L1m5VpbXmMp57P3knskwhoMTLdhAAaXiHvnGLMribbfwzVRpz2Sr"
      , "03c01e7425647bdefa82b12d9bad5e3e6865bee0502694b94ca58b666abc0a5c3b"
      , "be17a268474a6bb9c61e1d720cf6215e2a88c5406c4aee7b38547f585c9a37d9"
      , "0488b21e025a61ff8effffffffbe17a268474a6bb9c61e1d720cf6215e2a88c5406c4aee7b38547f585c9a37d903c01e7425647bdefa82b12d9bad5e3e6865bee0502694b94ca58b666abc0a5c3b"
      , "0488ade4025a61ff8effffffffbe17a268474a6bb9c61e1d720cf6215e2a88c5406c4aee7b38547f585c9a37d900877c779ad9687164e9c2f4f0f4ff0340814392330693ce95a58fe18fd52e6e93"
      , "xpub6ASAVgeehLbnwdqV6UKMHVzgqAG8Gr6riv3Fxxpj8ksbH9ebxaEyBLZ85ySDhKiLDBrQSARLq1uNRts8RuJiHjaDMBU4Zn9h8LZNnBC5y4a"
      , "xprv9wSp6B7kry3Vj9m1zSnLvN3xH8RdsPP1Mh7fAaR7aRLcQMKTR2vidYEeEg2mUCTAwCd6vnxVrcjfy2kRgVsFawNzmjuHc2YmYRmagcEPdU9"
      ]
      -- m/0/2147483647'/1
    , [ "78412e3a2296a40de124307b6485bd19833e2e34"
      , "78412e3a"
      , "1BxrAr2pHpeBheusmd6fHDP2tSLAUa3qsW"
      , "704addf544a06e5ee4bea37098463c23613da32020d604506da8c0518e1da4b7"
      , "KzyzXnznxSv249b4KuNkBwowaN3akiNeEHy5FWoPCJpStZbEKXN2"
      , "03a7d1d856deb74c508e05031f9895dab54626251b3806e16b4bd12e781a7df5b9"
      , "f366f48f1ea9f2d1d3fe958c95ca84ea18e4c4ddb9366c336c927eb246fb38cb"
      , "0488b21e03d8ab493700000001f366f48f1ea9f2d1d3fe958c95ca84ea18e4c4ddb9366c336c927eb246fb38cb03a7d1d856deb74c508e05031f9895dab54626251b3806e16b4bd12e781a7df5b9"
      , "0488ade403d8ab493700000001f366f48f1ea9f2d1d3fe958c95ca84ea18e4c4ddb9366c336c927eb246fb38cb00704addf544a06e5ee4bea37098463c23613da32020d604506da8c0518e1da4b7"
      , "xpub6DF8uhdarytz3FWdA8TvFSvvAh8dP3283MY7p2V4SeE2wyWmG5mg5EwVvmdMVCQcoNJxGoWaU9DCWh89LojfZ537wTfunKau47EL2dhHKon"
      , "xprv9zFnWC6h2cLgpmSA46vutJzBcfJ8yaJGg8cX1e5StJh45BBciYTRXSd25UEPVuesF9yog62tGAQtHjXajPPdbRCHuWS6T8XA2ECKADdw4Ef"
      ]
      -- m/0/2147483647'/1/2147483646'
    , [ "31a507b815593dfc51ffc7245ae7e5aee304246e"
      , "31a507b8"
      , "15XVotxCAV7sRx1PSCkQNsGw3W9jT9A94R"
      , "f1c7c871a54a804afe328b4c83a1c33b8e5ff48f5087273f04efa83b247d6a2d"
      , "L5KhaMvPYRW1ZoFmRjUtxxPypQ94m6BcDrPhqArhggdaTbbAFJEF"
      , "02d2b36900396c9282fa14628566582f206a5dd0bcc8d5e892611806cafb0301f0"
      , "637807030d55d01f9a0cb3a7839515d796bd07706386a6eddf06cc29a65a0e29"
      , "0488b21e0478412e3afffffffe637807030d55d01f9a0cb3a7839515d796bd07706386a6eddf06cc29a65a0e2902d2b36900396c9282fa14628566582f206a5dd0bcc8d5e892611806cafb0301f0"
      , "0488ade40478412e3afffffffe637807030d55d01f9a0cb3a7839515d796bd07706386a6eddf06cc29a65a0e2900f1c7c871a54a804afe328b4c83a1c33b8e5ff48f5087273f04efa83b247d6a2d"
      , "xpub6ERApfZwUNrhLCkDtcHTcxd75RbzS1ed54G1LkBUHQVHQKqhMkhgbmJbZRkrgZw4koxb5JaHWkY4ALHY2grBGRjaDMzQLcgJvLJuZZvRcEL"
      , "xprvA1RpRA33e1JQ7ifknakTFpgNXPmW2YvmhqLQYMmrj4xJXXWYpDPS3xz7iAxn8L39njGVyuoseXzU6rcxFLJ8HFsTjSyQbLYnMpCqE2VbFWc"
      ]
      -- m/0/2147483647'/1/2147483646'/2
    , [ "26132fdbe7bf89cbc64cf8dafa3f9f88b8666220"
      , "26132fdb"
      , "14UKfRV9ZPUp6ZC9PLhqbRtxdihW9em3xt"
      , "bb7d39bdb83ecf58f2fd82b6d918341cbef428661ef01ab97c28a4842125ac23"
      , "L3WAYNAZPxx1fr7KCz7GN9nD5qMBnNiqEJNJMU1z9MMaannAt4aK"
      , "024d902e1a2fc7a8755ab5b694c575fce742c48d9ff192e63df5193e4c7afe1f9c"
      , "9452b549be8cea3ecb7a84bec10dcfd94afe4d129ebfd3b3cb58eedf394ed271"
      , "0488b21e0531a507b8000000029452b549be8cea3ecb7a84bec10dcfd94afe4d129ebfd3b3cb58eedf394ed271024d902e1a2fc7a8755ab5b694c575fce742c48d9ff192e63df5193e4c7afe1f9c"
      , "0488ade40531a507b8000000029452b549be8cea3ecb7a84bec10dcfd94afe4d129ebfd3b3cb58eedf394ed27100bb7d39bdb83ecf58f2fd82b6d918341cbef428661ef01ab97c28a4842125ac23"
      , "xpub6FnCn6nSzZAw5Tw7cgR9bi15UV96gLZhjDstkXXxvCLsUXBGXPdSnLFbdpq8p9HmGsApME5hQTZ3emM2rnY5agb9rXpVGyy3bdW6EEgAtqt"
      , "xprvA2nrNbFZABcdryreWet9Ea4LvTJcGsqrMzxHx98MMrotbir7yrKCEXw7nadnHM8Dq38EGfSh6dqA9QWTyefMLEcBYJUuekgW4BYPJcr9E7j"
      ]
    ]
<|MERGE_RESOLUTION|>--- conflicted
+++ resolved
@@ -141,18 +141,18 @@
     [ ( xprv, "m", xprv )
     , ( xprv, "M", xprv )
     , ( xprv, "m/8'", hardSubKey xprv 8 )
-    , ( xprv, "M/8'", hardSubKey xprv 8 )
+    , ( xprv, "M/8'", hardSubKey xprv 8 ) -- todo: prvSubKey seems incompatible with M.
     , ( xprv, "m/8'/30/1"
       , foldl prvSubKey (hardSubKey xprv 8) [30,1]
       )
     , ( xprv, "M/8'/30/1"
-      , foldl prvSubKey (hardSubKey xprv 8) [30,1]
+      , foldl prvSubKey (hardSubKey xprv 8) [30,1] -- todo: prvSubKey seems incompatible with M.
       )
     , ( xprv, "m/3/20"
       , foldl prvSubKey xprv [3,20]
       )
     , ( xprv, "M/3/20"
-      , foldl prvSubKey xprv [3,20]
+      , foldl prvSubKey xprv [3,20] -- todo: prvSubKey seems incompatible with M.
       )
     ]
   where
@@ -208,67 +208,36 @@
 -- https://en.bitcoin.it/wiki/BIP_0032_TestVectors
 -- https://github.com/bitcoin/bips/blob/master/bip-0032.mediawiki
 
-<<<<<<< HEAD
-
-xKeyVec1 :: [([String], XPrvKey)]
-xKeyVec1 = zip xKeyResVec1 xKeyTestVec1
-
-xKeyTestVec1 :: [XPrvKey]
-xKeyTestVec1 =  makeXKeyTestVec seed1 der1
-
-xKeyVec2 :: [([String],XPrvKey)]
-xKeyVec2 = zip xKeyResVec2 xKeyTestVec2
-
-xKeyTestVec2 :: [XPrvKey]
-xKeyTestVec2 = makeXKeyTestVec seed2 der2
-
-makeXKeyTestVec :: String -> [ String ] -> [XPrvKey]
-makeXKeyTestVec seed der = scanl f m der
-    where f acc d = derivePath (fromString d :: DerivPath) acc
-          m   = makeXPrvKey $ fromJust $ hexToBS seed
-
-seed1 :: String
-seed1 = "000102030405060708090a0b0c0d0e0f"
-
-der1 :: [String]
-der1 =  [ "m/0'"
-        , "m/1"
-        , "m/2'"
-        , "m/2"
-        , "m/1000000000"
-        ]
-
-xKeyResVec1 :: [[String]]
+xKeyVec1 :: [([ByteString], XPrvKey)]
+xKeyVec1 = zip xKeyResVec1 $ scanl (\xpk deriv -> deriv xpk) m der
+    where m = makeXPrvKey $ fromJust $ decodeHex seed
+          seed :: ByteString
+          seed = "000102030405060708090a0b0c0d0e0f"
+          der :: [XPrvKey -> XPrvKey]
+          der = [ flip hardSubKey 0
+                 , flip prvSubKey 1
+                 , flip hardSubKey 2
+                 , flip prvSubKey 2
+                 , flip prvSubKey 1000000000
+                 ]
+
+xKeyVec2 :: [([ByteString], XPrvKey)]
+xKeyVec2 = zip xKeyResVec2 $ scanl (\xpk deriv -> deriv xpk ) m der
+    where m   = makeXPrvKey $ fromJust $ decodeHex seed 
+          seed :: ByteString
+          seed = "fffcf9f6f3f0edeae7e4e1dedbd8d5d2cfccc9c6c3c0bdbab7b4b1aeaba8a5a29f9c999693908d8a8784817e7b7875726f6c696663605d5a5754514e4b484542"
+          der :: [XPrvKey -> XPrvKey]
+          der = [ flip prvSubKey 0
+                 , flip hardSubKey 2147483647
+                 , flip prvSubKey 1
+                 , flip hardSubKey 2147483646
+                 , flip prvSubKey 2
+                 ]
+
+
+
+xKeyResVec1 :: [[ByteString]]
 xKeyResVec1 =
-=======
-xKeyVec :: [([ByteString], XPrvKey)]
-xKeyVec = zip xKeyResVec $ foldl f [m] der
-    where f acc d = acc ++ [d $ last acc]
-          m   = makeXPrvKey $ fromJust $ decodeHex m0
-          der = [ flip hardSubKey 0
-                , flip prvSubKey 1
-                , flip hardSubKey 2
-                , flip prvSubKey 2
-                , flip prvSubKey 1000000000
-                ]
-
-xKeyVec2 :: [([ByteString], XPrvKey)]
-xKeyVec2 = zip xKeyResVec2 $ foldl f [m] der
-    where f acc d = acc ++ [d $ last acc]
-          m   = makeXPrvKey $ fromJust $ decodeHex m1
-          der = [ flip prvSubKey 0
-                , flip hardSubKey 2147483647
-                , flip prvSubKey 1
-                , flip hardSubKey 2147483646
-                , flip prvSubKey 2
-                ]
-
-m0 :: ByteString
-m0 = "000102030405060708090a0b0c0d0e0f"
-
-xKeyResVec :: [[ByteString]]
-xKeyResVec =
->>>>>>> 14218916
     [
       -- m
       [ "3442193e1bb70916e914552172cd4e2dbc9df811"
@@ -350,21 +319,6 @@
       ]
     ]
 
-<<<<<<< HEAD
-seed2 :: String
-seed2 = "fffcf9f6f3f0edeae7e4e1dedbd8d5d2cfccc9c6c3c0bdbab7b4b1aeaba8a5a29f9c999693908d8a8784817e7b7875726f6c696663605d5a5754514e4b484542"
-
-der2 :: [String]
-der2 =  [ "m/0"
-        , "m/2147483647'"
-        , "m/1"
-        , "m/2147483646'"
-        , "m/2"
-        ]
-=======
-m1 :: ByteString
-m1 = "fffcf9f6f3f0edeae7e4e1dedbd8d5d2cfccc9c6c3c0bdbab7b4b1aeaba8a5a29f9c999693908d8a8784817e7b7875726f6c696663605d5a5754514e4b484542"
->>>>>>> 14218916
 
 xKeyResVec2 :: [[ByteString]]
 xKeyResVec2 =
